--- conflicted
+++ resolved
@@ -1,38 +1,7 @@
-use crate::models::EmailValidator;
-use crate::models::ValidatedEmail;
-
+use crate::models::{EmailValidator, ValidatedEmail};
 use pyo3::prelude::*;
 
 impl EmailValidator {
-<<<<<<< HEAD
-    #[new]
-    #[pyo3(signature = (
-        allow_smtputf8 = true,
-        allow_empty_local = false,
-        allow_quoted_local = false,
-        allow_domain_literal = false,
-        deliverable_address = true,
-
-    ))]
-    fn new(
-        allow_smtputf8: bool,
-        allow_empty_local: bool,
-        allow_quoted_local: bool,
-        allow_domain_literal: bool,
-        deliverable_address: bool,
-    ) -> Self {
-        EmailValidator {
-            allow_smtputf8,
-            allow_empty_local,
-            allow_quoted_local,
-            allow_domain_literal,
-            deliverable_address,
-        }
-    }
-
-    pub fn validate_email(&self, email: &str) -> PyResult<ValidatedEmail> {
-        let (unvalidated_local_part, unvalidated_domain) = crate::validators::split_email(&email)?;
-=======
     /// Validates an email address.
     ///
     /// # Examples
@@ -43,14 +12,12 @@
     /// let validator = EmailValidator::default();
     /// let validated_email = validator.validate_email("example@domain.com").unwrap();
     /// assert!(validated_email.is_deliverable);
-    ///
     /// ```
     pub fn validate_email(
         &self,
         email: &str,
     ) -> Result<ValidatedEmail, crate::errors::ValidationError> {
         let (unvalidated_local_part, unvalidated_domain) = crate::validators::split_email(email)?;
->>>>>>> 740d9f7d
 
         crate::validators::validate_email_length(&unvalidated_local_part, &unvalidated_domain)?;
 
@@ -103,7 +70,6 @@
         allow_domain_literal = false,
         deliverable_address = true,
         allowed_special_domains = vec![],
-
     ))]
     pub fn new(
         allow_smtputf8: bool,
@@ -119,7 +85,7 @@
             allow_quoted_local,
             allow_domain_literal,
             deliverable_address,
-            allowed_special_domains: allowed_special_domains,
+            allowed_special_domains,
         }
     }
 
