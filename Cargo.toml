[package]
name = "emval"
version = "0.1.10"
description = "emval is a blazingly fast email validator"
edition = "2021"
license = "MIT"
homepage = "https://github.com/bnkc/emval"
repository = "https://github.com/bnkc/emval"
readme = "README.md"
keywords = ["email", "validation"]
categories = ["email"]

# See more keys and their definitions at https://doc.rust-lang.org/cargo/reference/manifest.html
[lib]
name = "emval"
crate-type = ["cdylib", "rlib"]

[dependencies]
<<<<<<< HEAD
pyo3 = { version = "=0.25.1", features = ["extension-module", "abi3-py38"] }
=======
pyo3 = "0.23.5"
>>>>>>> 740d9f7d

# emval dependencies
idna = "1.0.2"
lazy_static = "1.5.0"
regex = "1.10.5"
unicode-properties = "0.1.1"
rstest = "0.21.0"
unicode_names2 = "1.2.2"
trust-dns-resolver = "0.23.2"

<<<<<<< HEAD
# polars dependencies
pyo3-polars = { version = "0.22", features = ["derive", "dtype-struct"] }
polars = { version = "0.49.1", features = ["dtype-struct"], default-features = false }
polars-arrow = { version = "0.49.1", default-features = false }
serde = { version = "1", features = ["derive"] }
=======
[profile.release]
lto = true
>>>>>>> 740d9f7d
<|MERGE_RESOLUTION|>--- conflicted
+++ resolved
@@ -16,11 +16,7 @@
 crate-type = ["cdylib", "rlib"]
 
 [dependencies]
-<<<<<<< HEAD
 pyo3 = { version = "=0.25.1", features = ["extension-module", "abi3-py38"] }
-=======
-pyo3 = "0.23.5"
->>>>>>> 740d9f7d
 
 # emval dependencies
 idna = "1.0.2"
@@ -31,13 +27,12 @@
 unicode_names2 = "1.2.2"
 trust-dns-resolver = "0.23.2"
 
-<<<<<<< HEAD
+
 # polars dependencies
 pyo3-polars = { version = "0.22", features = ["derive", "dtype-struct"] }
 polars = { version = "0.49.1", features = ["dtype-struct"], default-features = false }
 polars-arrow = { version = "0.49.1", default-features = false }
 serde = { version = "1", features = ["derive"] }
-=======
+
 [profile.release]
-lto = true
->>>>>>> 740d9f7d
+lto = true